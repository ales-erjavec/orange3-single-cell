from collections import deque
from concurrent.futures import Future
from enum import Enum
from types import SimpleNamespace as namespace
from typing import Optional

import networkx as nx
import numpy as np
from AnyQt.QtCore import Qt, pyqtSignal as Signal, QObject
from AnyQt.QtWidgets import QSlider, QPushButton, QCheckBox, QWidget
from sklearn.neighbors import NearestNeighbors

from Orange.data import Table, DiscreteVariable
from Orange.projection import PCA
from Orange.widgets import widget, gui
from Orange.widgets.settings import DomainContextHandler, ContextSetting, \
    Setting
from Orange.widgets.utils.annotated_data import get_next_name, add_columns, \
    ANNOTATED_DATA_SIGNAL_NAME
from Orange.widgets.utils.concurrent import ThreadExecutor
from Orange.widgets.utils.signals import Input, Output
from Orange.widgets.widget import Msg
from orangecontrib.single_cell.widgets.louvain import best_partition

try:
    from orangecontrib.network.network import Graph
except:
    Graph = None


_MAX_PCA_COMPONENTS = 50
_DEFAULT_PCA_COMPONENTS = 25
_MAX_K_NEIGBOURS = 200
_DEFAULT_K_NEIGHBOURS = 30


METRICS = [('Euclidean', 'l2'), ('Manhattan', 'l1')]


def jaccard(x, y):
    # type: (set, set) -> float
    """Compute the Jaccard similarity between two sets."""
    return len(x & y) / len(x | y)


def table_to_graph(data, k_neighbours, metric, progress_callback=None):
    """Convert tabular data to a graph using a nearest neighbours approach with
    the Jaccard similarity as the edge weights.

    Parameters
    ----------
    data : Table
    k_neighbours : int
    metric : str
        A distance metric supported by sklearn.
    progress_callback : Callable[[float], None]

    Returns
    -------
    nx.Graph

    """
    # We do k + 1 because each point is closest to itself, which is not useful
    knn = NearestNeighbors(n_neighbors=k_neighbours, metric=metric).fit(data.X)
    nearest_neighbours = knn.kneighbors(data.X, return_distance=False)
    # Convert to list of sets so jaccard can be computed efficiently
    nearest_neighbours = list(map(set, nearest_neighbours))
    num_nodes = len(nearest_neighbours)

    # Create an empty graph and add all the data ids as nodes for easy mapping
    graph = nx.Graph()
    graph.add_nodes_from(range(len(data)))

    for idx, node in enumerate(graph.nodes):
        if progress_callback:
            progress_callback(idx / num_nodes)

        for neighbour in nearest_neighbours[node]:
            graph.add_edge(node, neighbour, weight=jaccard(
                nearest_neighbours[node], nearest_neighbours[neighbour]))

    return graph


class TaskQueue(QObject):
    """Not really a task queue `per-se`. Running start will run the tasks in
    the current list and cannot handle adding other tasks while running."""
    on_exception = Signal(Exception)
    on_complete = Signal()
    on_progress = Signal(float)

    def __init__(self, parent=None):
        super().__init__(parent=parent)
        self.__tasks = deque()
        self.__progress = 0

    def push(self, task):
        self.__tasks.append(task)

    def __set_progress(self, progress):
        # Only emit progress signal when the progress has changed sufficiently
        if int(progress * 100) > int(self.__progress * 100):
            self.on_progress.emit(progress)
        self.__progress = progress

    def start(self):
        num_tasks = len(self.__tasks)

        for idx, task_spec in enumerate(self.__tasks):

            def __task_progress(percentage):
                current_progress = idx / num_tasks
                # How much progress can each task contribute to the total
                # work to be done
                task_percentage = len(self.__tasks) ** -1
                # Convert the progress done by the task into the total
                # progress to the task
                relative_progress = task_percentage * percentage
                self.__set_progress(current_progress + relative_progress)

            try:
                if getattr(task_spec, 'progress_callback', False):
                    task_spec.task(progress_callback=__task_progress)
                else:
                    task_spec.task()
                self.__set_progress((idx + 1) / num_tasks)

            except Exception as e:
                self.on_exception.emit(e)
                break

        self.on_complete.emit()


class OWLouvainClustering(widget.OWWidget):
    name = 'Louvain Clustering'
    description = 'Detects communities in a network of nearest neighbours.'
    icon = 'icons/LouvainClustering.svg'
    priority = 2150

    want_main_area = False

    settingsHandler = DomainContextHandler()

    class Inputs:
        data = Input('Data', Table, default=True)

    if Graph is not None:
        class Outputs:
            annotated_data = Output(ANNOTATED_DATA_SIGNAL_NAME, Table, default=True)
            graph = Output('Network', Graph)
    else:
        class Outputs:
            annotated_data = Output(ANNOTATED_DATA_SIGNAL_NAME, Table, default=True)

    apply_pca = ContextSetting(True)
    pca_components = ContextSetting(_DEFAULT_PCA_COMPONENTS)
    metric_idx = ContextSetting(0)
    k_neighbours = ContextSetting(_DEFAULT_K_NEIGHBOURS)
    resolution = ContextSetting(1.)
    auto_commit = Setting(True)

    class Error(widget.OWWidget.Error):
<<<<<<< HEAD
        data_has_nans = Msg(
            'Data has missing values. Please impute the missing values before '
            'continuing\n'
        )
        general_error = Msg("Error occured during clustering\n{}")
=======
        empty_dataset = Msg('No features in data\n')
        general_error = Msg('Error occured during clustering\n{}')
>>>>>>> 7765ed7b

    class State(Enum):
        Pending, Running = range(2)

    def __init__(self):
        super().__init__()

        self.data = None  # type: Optional[Table]
        self.graph = None  # type: Optional[nx.Graph]
        self.partition = None  # type: Optional[np.array]

        self.__executor = ThreadExecutor(parent=self)
        self.__future = None  # type: Optional[Future]
        self.__state = self.State.Pending

        pca_box = gui.vBox(self.controlArea, 'PCA Preprocessing')
        self.apply_pca_cbx = gui.checkBox(
            pca_box, self, 'apply_pca', label='Apply PCA preprocessing',
            callback=self._invalidate_graph,
        )  # type: QCheckBox
        self.pca_components_slider = gui.hSlider(
            pca_box, self, 'pca_components', label='Components: ', minValue=2,
            maxValue=_MAX_PCA_COMPONENTS,
            callback=self._invalidate_pca_projection,
        )  # type: QSlider

        graph_box = gui.vBox(self.controlArea, 'Graph parameters')
        self.metric_combo = gui.comboBox(
            graph_box, self, 'metric_idx', label='Distance metric',
            items=[m[0] for m in METRICS], callback=self._invalidate_graph,
            orientation=Qt.Horizontal,
        )  # type: gui.OrangeComboBox
        self.k_neighbours_spin = gui.spin(
            graph_box, self, 'k_neighbours', minv=1, maxv=_MAX_K_NEIGBOURS,
            label='k neighbours', controlWidth=80, alignment=Qt.AlignRight,
            callback=self._invalidate_graph,
        )  # type: gui.SpinBoxWFocusOut
        self.cls_epsilon_spin = gui.spin(
            graph_box, self, 'resolution', 0, 5., 1e-2, spinType=float,
            label='Resolution', controlWidth=80, alignment=Qt.AlignRight,
            callback=self._invalidate_partition,
        )  # type: gui.SpinBoxWFocusOut

        self.apply_button = gui.auto_commit(
            self.controlArea, self, 'auto_commit', 'Apply', box=False,
            commit=lambda: self.commit(force=True), callback=self.commit,
        )  # type: QWidget

    def _compute_pca_projection(self):
        if self.pca_projection is None and self.apply_pca:
            self.setStatusMessage('Computing PCA...')

            pca = PCA(n_components=self.pca_components, random_state=0)
            model = pca(self.data)
            self.pca_projection = model(self.data)

    def _compute_graph(self, progress_callback=None):
        if self.graph is None:
            self.setStatusMessage('Building graph...')

            data = self.pca_projection if self.apply_pca else self.data

            self.graph = table_to_graph(
                data, k_neighbours=self.k_neighbours,
                metric=METRICS[self.metric_idx][1],
                progress_callback=progress_callback,
            )

    def _compute_partition(self):
        if self.partition is None:
            self.setStatusMessage('Detecting communities...')
            self.setBlocking(True)

            partition = best_partition(self.graph, resolution=self.resolution)
            self.partition = np.fromiter(list(zip(*sorted(partition.items())))[1], dtype=int)

    def _processing_complete(self):
        self.setStatusMessage('')
        self.setBlocking(False)
        self.progressBarFinished()

    def _handle_exceptions(self, ex):
        self.Error.general_error(str(ex))

    def cancel(self):
        """Cancel any running jobs."""
        if self.__state == self.State.Running:
            assert self.__future is not None
            self.__future.cancel()
            self.__future = None

        self.__state = self.State.Pending

    def commit(self, force=False):
        self.Error.clear()
        # Kill any running jobs
        self.cancel()
        assert self.__state == self.State.Pending

        if self.data is None:
            return

        # We commit if auto_commit is on or when we force commit
        if not self.auto_commit and not force:
            return

<<<<<<< HEAD
        if np.any(np.isnan(self.data.X)):
            self.Error.data_has_nans()
=======
        # Make sure the dataset is ok
        if len(self.data.domain.attributes) < 1:
            self.Error.empty_dataset()
>>>>>>> 7765ed7b
            return

        # Prepare the tasks to run
        queue = TaskQueue(parent=self)

        if self.pca_projection is None and self.apply_pca:
            queue.push(namespace(task=self._compute_pca_projection))

        if self.graph is None:
            queue.push(namespace(task=self._compute_graph, progress_callback=True))

        if self.partition is None:
            queue.push(namespace(task=self._compute_partition))

        # Prepare callbacks
        queue.on_progress.connect(lambda val: self.progressBarSet(100 * val))
        queue.on_complete.connect(self._processing_complete)
        queue.on_complete.connect(self._send_data)
        queue.on_exception.connect(self._handle_exceptions)

        # Run the task queue
        self.progressBarInit()
        self.setBlocking(True)
        self.__future = self.__executor.submit(queue.start)
        self.__state = self.State.Running

    def _send_data(self):
        domain = self.data.domain
        # Compute the frequency of each cluster index
        counts = np.bincount(self.partition)
        indices = np.argsort(counts)[::-1]
        index_map = {n: o for n, o in zip(indices, range(len(indices)))}
        new_partition = list(map(index_map.get, self.partition))

        cluster_var = DiscreteVariable(
            get_next_name(domain, 'Cluster'),
            values=['C%d' % (i + 1) for i, _ in enumerate(np.unique(new_partition))]
        )

        new_domain = add_columns(domain, metas=[cluster_var])
        new_table = self.data.transform(new_domain)
        new_table.get_column_view(cluster_var)[0][:] = new_partition
        self.Outputs.annotated_data.send(new_table)

        if Graph is not None:
            graph = Graph(self.graph)
            graph.set_items(new_table)
            self.Outputs.graph.send(graph)

    def _invalidate_pca_projection(self):
        self.pca_projection = None
        self._invalidate_graph()

    def _invalidate_graph(self):
        self.graph = None
        self._invalidate_partition()

    def _invalidate_partition(self):
        self.partition = None
        self.commit()

    @Inputs.data
    def set_data(self, data):
        self.closeContext()
        self.Error.clear()
        self.data = data
        self._invalidate_pca_projection()
        self.Outputs.annotated_data.send(None)
        if Graph is not None:
            self.Outputs.graph.send(None)
        self.openContext(self.data)

        if self.data is None:
            return

        # Can't have more PCA components than the number of attributes
        n_attrs = len(data.domain.attributes)
        self.pca_components_slider.setMaximum(min(_MAX_PCA_COMPONENTS, n_attrs))
        self.pca_components_slider.setValue(min(_DEFAULT_PCA_COMPONENTS, n_attrs))
        # Can't have more k neighbours than there are data points
        self.k_neighbours_spin.setMaximum(min(_MAX_K_NEIGBOURS, len(data) - 1))
        self.k_neighbours_spin.setValue(min(_DEFAULT_K_NEIGHBOURS, len(data) - 1))

        self.commit()

    def onDeleteWidget(self):
        self.cancel()
        super().onDeleteWidget()


if __name__ == '__main__':
    from AnyQt.QtWidgets import QApplication
    import sys

    app = QApplication(sys.argv)
    ow = OWLouvainClustering()
    ow.resetSettings()

    ow.set_data(Table(sys.argv[1] if len(sys.argv) > 1 else 'iris'))
    ow.show()
    app.exec_()<|MERGE_RESOLUTION|>--- conflicted
+++ resolved
@@ -161,16 +161,12 @@
     auto_commit = Setting(True)
 
     class Error(widget.OWWidget.Error):
-<<<<<<< HEAD
         data_has_nans = Msg(
             'Data has missing values. Please impute the missing values before '
             'continuing\n'
         )
-        general_error = Msg("Error occured during clustering\n{}")
-=======
-        empty_dataset = Msg('No features in data\n')
+        empty_dataset = Msg('No features in data')
         general_error = Msg('Error occured during clustering\n{}')
->>>>>>> 7765ed7b
 
     class State(Enum):
         Pending, Running = range(2)
@@ -277,14 +273,13 @@
         if not self.auto_commit and not force:
             return
 
-<<<<<<< HEAD
+        # Make sure the dataset is ok
         if np.any(np.isnan(self.data.X)):
             self.Error.data_has_nans()
-=======
-        # Make sure the dataset is ok
+            return
+
         if len(self.data.domain.attributes) < 1:
             self.Error.empty_dataset()
->>>>>>> 7765ed7b
             return
 
         # Prepare the tasks to run
